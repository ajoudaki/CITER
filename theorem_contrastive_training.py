# theorem_contrastive_training.py
import json
import torch
import torch.nn as nn
import torch.nn.functional as F
import torch.distributed as dist
from torch.nn.parallel import DistributedDataParallel as DDP
from torch.utils.data import Dataset, DataLoader, DistributedSampler
from transformers import AutoTokenizer, AutoModel
import random
import numpy as np
from typing import List, Tuple, Dict
import os
from distributed_clip import distributed_train_step, trivial_contrastive_step

# ===================================================================
# Dataset for Theorems and Lemmas
# ===================================================================

class TheoremLemmaDataset(Dataset):
    """Dataset that loads theorem/lemma pairs from JSONL file"""

    def __init__(self, jsonl_path: str, tokenizer, max_length: int = 512, split: str = 'train', train_ratio: float = 0.8):
        self.tokenizer = tokenizer
        self.max_length = max_length
        self.data = []

        # Load all papers from JSONL
        all_papers = []
        with open(jsonl_path, 'r') as f:
            for line in f:
                paper = json.loads(line)
                lemmas = paper.get('lemmas', [])
                theorems = paper.get('theorems', [])

                # Combine lemmas and theorems from same paper
                all_statements = lemmas + theorems

                # Create pairs from same paper (positive pairs)
                if len(all_statements) >= 2:
                    all_papers.append(all_statements)

        # Split data
        n_train = int(len(all_papers) * train_ratio)
        if split == 'train':
            self.data = all_papers[:n_train]
        else:  # 'eval'
            self.data = all_papers[n_train:]

    def __len__(self):
        return len(self.data)

    def __getitem__(self, idx):
        # Get statements from same paper
        statements = self.data[idx]

        # Sample two different statements from the same paper
        if len(statements) >= 2:
            sampled = random.sample(statements, 2)
            text_x, text_y = sampled[0], sampled[1]
        else:
            # If only one statement, duplicate it
            text_x = text_y = statements[0]

        # Tokenize
        tokens_x = self.tokenizer(
            text_x,
            padding='max_length',
            truncation=True,
            max_length=self.max_length,
            return_tensors='pt'
        )

        tokens_y = self.tokenizer(
            text_y,
            padding='max_length',
            truncation=True,
            max_length=self.max_length,
            return_tensors='pt'
        )

        return {
            'input_ids_x': tokens_x['input_ids'].squeeze(0),
            'attention_mask_x': tokens_x['attention_mask'].squeeze(0),
            'input_ids_y': tokens_y['input_ids'].squeeze(0),
            'attention_mask_y': tokens_y['attention_mask'].squeeze(0)
        }

# ===================================================================
# BERT-based Text Encoder
# ===================================================================

class BERTEncoder(nn.Module):
    """BERT encoder that extracts CLS token embedding"""

    def __init__(self, model_name: str = 'bert-base-uncased', hidden_dim: int = 768, output_dim: int = 256):
        super().__init__()
        self.bert = AutoModel.from_pretrained(model_name)
        self.projection = nn.Linear(hidden_dim, output_dim)

    def forward(self, input_ids, attention_mask):
        # Get BERT outputs
        outputs = self.bert(input_ids=input_ids, attention_mask=attention_mask)

        # Extract CLS token (first token)
        cls_embedding = outputs.last_hidden_state[:, 0, :]

        # Project to desired dimension
        projected = self.projection(cls_embedding)

        # L2 normalize
        normalized = F.normalize(projected, p=2, dim=-1)

        return normalized

# ===================================================================
# Contrastive Model Wrapper
# ===================================================================

class EncoderWrapper(nn.Module):
    """Wrapper to make encoder compatible with distributed_clip interface"""

    def __init__(self, base_encoder, max_length):
        super().__init__()
        self.base_encoder = base_encoder
        self.max_length = max_length

    def forward(self, packed_tensor):
        # Unpack the tensor (assumes input_ids and attention_mask are concatenated)
        input_ids = packed_tensor[:, :self.max_length].long()
        attention_mask = packed_tensor[:, self.max_length:].long()
        return self.base_encoder(input_ids, attention_mask)


class TheoremContrastiveModel(nn.Module):
    """Model wrapper that follows distributed_clip interface"""

    def __init__(self, bert_encoder, max_length=512):
        super().__init__()
        # Create wrapped encoders (sharing the same base encoder)
        self.encoder_x = EncoderWrapper(bert_encoder, max_length)
        self.encoder_y = self.encoder_x  # Share parameters

    def forward(self, x_packed, y_packed):
        z_x = self.encoder_x(x_packed)
        z_y = self.encoder_y(y_packed)
        return z_x, z_y

# ===================================================================
# Training Configuration
# ===================================================================

TRAIN_CONFIG = {
<<<<<<< HEAD
    'GLOBAL_BATCH_SIZE': 8*1024,    # Desired total batch size across all GPUs
    'MICRO_BATCH_SIZE': 64,       # Micro batch size for gradient accumulation
    'STREAM_CHUNK_SIZE': 64,      # Streaming chunk size for memory efficiency
    'TAU': 0.07,                 # Temperature parameter
    'LR': 0.00015,                  # Learning rate
    'NUM_EPOCHS': 10,            # Number of training epochs
    'MAX_LENGTH': 256,           # Max token length for BERT
    'OUTPUT_DIM': 768,           # Output embedding dimension
=======
    'GLOBAL_BATCH_SIZE': 128,    # Desired total batch size across all GPUs
    'MICRO_BATCH_SIZE': 32,       # Micro batch size for gradient accumulation
    'STREAM_CHUNK_SIZE': 32,      # Streaming chunk size for memory efficiency
    'TAU': 0.07,                  # Temperature parameter
    'LR': 0.0001,                 # Learning rate
    'NUM_EPOCHS': 10,             # Number of training epochs
    'MAX_LENGTH': 256,            # Max token length for BERT
    'OUTPUT_DIM': 256,            # Output embedding dimension
>>>>>>> 6ae489d8
}

# ===================================================================
# Validation Function
# ===================================================================

def validate(model, dataloader, device, config):
    """Validate model and compute top-k accuracy metrics"""
    model.eval()

    total_loss = 0
    num_batches = 0

    # For top-k accuracy
    correct_at_k = {1: 0, 5: 0, 10: 0}
    total_samples = 0

    with torch.no_grad():
        for batch in dataloader:
            # Pack data
            x_packed = torch.cat([
                batch['input_ids_x'].to(device),
                batch['attention_mask_x'].to(device)
            ], dim=1)

            y_packed = torch.cat([
                batch['input_ids_y'].to(device),
                batch['attention_mask_y'].to(device)
            ], dim=1)

            # Forward pass
            z_x, z_y = model(x_packed, y_packed)

            # Compute similarity matrix
            S = torch.matmul(z_x, z_y.T) / config['TAU']

            # Compute loss
            labels = torch.arange(z_x.shape[0], device=device)
            loss_x = F.cross_entropy(S, labels, reduction='sum')
            loss_y = F.cross_entropy(S.T, labels, reduction='sum')
            loss = (loss_x + loss_y) / (2 * z_x.shape[0])

            total_loss += loss.item()
            num_batches += 1

            # Compute top-k accuracy
            # For each x, find top-k similar y's
            _, top_k_indices = S.topk(k=min(10, S.shape[1]), dim=1)

            batch_size = z_x.shape[0]
            for k in [1, 5, 10]:
                if k <= S.shape[1]:
                    # Check if correct y is in top-k
                    correct = (top_k_indices[:, :k] == labels.unsqueeze(1)).any(dim=1).sum().item()
                    correct_at_k[k] += correct

            total_samples += batch_size

    # Calculate metrics
    avg_loss = total_loss / num_batches if num_batches > 0 else 0
    top_k_acc = {k: correct_at_k[k] / total_samples if total_samples > 0 else 0
                 for k in correct_at_k}

    return avg_loss, top_k_acc

# ===================================================================
# Training Function
# ===================================================================

def train(rank: int = 0, world_size: int = 1, distributed: bool = False):
    """Main training function"""

    # Set device
    if distributed and torch.cuda.is_available():
        torch.cuda.set_device(rank)
        device = torch.device(f'cuda:{rank}')
    else:
        device = torch.device('cuda' if torch.cuda.is_available() else 'cpu')

    # Initialize tokenizer
    tokenizer = AutoTokenizer.from_pretrained('bert-base-uncased')

    # Create train and eval datasets
    data_path = 'data/lemmas_theorems.jsonl'  # Full dataset

    train_dataset = TheoremLemmaDataset(
        data_path,
        tokenizer,
        max_length=TRAIN_CONFIG['MAX_LENGTH'],
        split='train',
        train_ratio=0.8
    )

    eval_dataset = TheoremLemmaDataset(
        data_path,
        tokenizer,
        max_length=TRAIN_CONFIG['MAX_LENGTH'],
        split='eval',
        train_ratio=0.8
    )

    if rank == 0:
        print(f"Train dataset size: {len(train_dataset)}")
        print(f"Eval dataset size: {len(eval_dataset)}")

    # Create data loaders
    if distributed:
        train_sampler = DistributedSampler(train_dataset, num_replicas=world_size, rank=rank)
        batch_size = TRAIN_CONFIG['GLOBAL_BATCH_SIZE'] // world_size
    else:
        train_sampler = None
        batch_size = TRAIN_CONFIG['GLOBAL_BATCH_SIZE']

    train_dataloader = DataLoader(
        train_dataset,
        batch_size=batch_size,
        sampler=train_sampler,
        shuffle=(train_sampler is None),
        num_workers=2,
        pin_memory=True
    )

    # Eval dataloader - use full batch for validation
    eval_dataloader = DataLoader(
        eval_dataset,
        batch_size=min(256, len(eval_dataset)),  # Cap at 256 for memory
        shuffle=False,
        num_workers=2,
        pin_memory=True
    )

    # Create model
    bert_encoder = BERTEncoder(
        model_name='bert-base-uncased',
        hidden_dim=768,
        output_dim=TRAIN_CONFIG['OUTPUT_DIM']
    )
    model = TheoremContrastiveModel(bert_encoder, max_length=TRAIN_CONFIG['MAX_LENGTH']).to(device)

    # Wrap in DDP if distributed
    if distributed:
        model = DDP(model, device_ids=[rank], find_unused_parameters=True)

    # Create optimizer
    optimizer = torch.optim.AdamW(model.parameters(), lr=TRAIN_CONFIG['LR'])

    # Training loop
    for epoch in range(TRAIN_CONFIG['NUM_EPOCHS']):
        if distributed and train_sampler is not None:
            train_sampler.set_epoch(epoch)

        # Training phase
        model.train()
        total_loss = 0
        num_batches = 0

        for batch_idx, batch in enumerate(train_dataloader):
            # Pack data into tensors for distributed_clip compatibility
            # Concatenate input_ids and attention_mask
            x_packed = torch.cat([
                batch['input_ids_x'].to(device),
                batch['attention_mask_x'].to(device)
            ], dim=1)

            y_packed = torch.cat([
                batch['input_ids_y'].to(device),
                batch['attention_mask_y'].to(device)
            ], dim=1)

            if distributed:
                # Use distributed training step
                # Update config to match actual batch size
                actual_batch_size = x_packed.shape[0] * dist.get_world_size()
                config_copy = TRAIN_CONFIG.copy()
                config_copy['GLOBAL_BATCH_SIZE'] = actual_batch_size
                loss = distributed_train_step(
                    model, optimizer, x_packed, y_packed, config_copy
                )
            else:
                # Use trivial implementation for single GPU
                z_x, z_y = model(x_packed, y_packed)

                # Compute similarity matrix
                S = torch.matmul(z_x, z_y.T) / TRAIN_CONFIG['TAU']

                # Compute loss
                labels = torch.arange(z_x.shape[0], device=device)
                loss_x = F.cross_entropy(S, labels, reduction='sum')
                loss_y = F.cross_entropy(S.T, labels, reduction='sum')
                loss = (loss_x + loss_y) / (2 * z_x.shape[0])

                # Backward and optimize
                optimizer.zero_grad()
                loss.backward()
                optimizer.step()
                loss = loss.item()

            total_loss += loss
            num_batches += 1

            # Log progress
            if rank == 0 and batch_idx % 10 == 0:
                print(f"Epoch [{epoch+1}/{TRAIN_CONFIG['NUM_EPOCHS']}], "
                      f"Batch [{batch_idx}/{len(train_dataloader)}], "
                      f"Loss: {loss:.4f}")

        # Training epoch summary
        if rank == 0:
            avg_train_loss = total_loss / num_batches
            print(f"\nEpoch [{epoch+1}/{TRAIN_CONFIG['NUM_EPOCHS']}] Training completed.")
            print(f"Average Training Loss: {avg_train_loss:.4f}")

            # Validation phase (only on rank 0 for simplicity)
            val_model = model.module if hasattr(model, 'module') else model
            val_loss, top_k_acc = validate(val_model, eval_dataloader, device, TRAIN_CONFIG)

            print(f"Validation Loss: {val_loss:.4f}")
            print(f"Top-1 Accuracy: {top_k_acc[1]:.2%}")
            print(f"Top-5 Accuracy: {top_k_acc[5]:.2%}")
            print(f"Top-10 Accuracy: {top_k_acc[10]:.2%}")
            print("-" * 50)

    # Save model (only from rank 0)
    if rank == 0:
        model_to_save = model.module if hasattr(model, 'module') else model
        torch.save(model_to_save.state_dict(), 'theorem_contrastive_model.pt')
        print("Model saved to theorem_contrastive_model.pt")

# ===================================================================
# Main Entry Point
# ===================================================================

if __name__ == "__main__":
    # Check if running in distributed mode
    if "RANK" in os.environ and "WORLD_SIZE" in os.environ:
        # Distributed mode
        dist.init_process_group(backend="nccl")
        rank = dist.get_rank()
        world_size = dist.get_world_size()

        print(f"Running in distributed mode. Rank: {rank}, World Size: {world_size}")
        train(rank, world_size, distributed=True)

        dist.destroy_process_group()
    else:
        # Single GPU or CPU mode
        print("Running in single device mode")
        train(distributed=False)<|MERGE_RESOLUTION|>--- conflicted
+++ resolved
@@ -151,16 +151,6 @@
 # ===================================================================
 
 TRAIN_CONFIG = {
-<<<<<<< HEAD
-    'GLOBAL_BATCH_SIZE': 8*1024,    # Desired total batch size across all GPUs
-    'MICRO_BATCH_SIZE': 64,       # Micro batch size for gradient accumulation
-    'STREAM_CHUNK_SIZE': 64,      # Streaming chunk size for memory efficiency
-    'TAU': 0.07,                 # Temperature parameter
-    'LR': 0.00015,                  # Learning rate
-    'NUM_EPOCHS': 10,            # Number of training epochs
-    'MAX_LENGTH': 256,           # Max token length for BERT
-    'OUTPUT_DIM': 768,           # Output embedding dimension
-=======
     'GLOBAL_BATCH_SIZE': 128,    # Desired total batch size across all GPUs
     'MICRO_BATCH_SIZE': 32,       # Micro batch size for gradient accumulation
     'STREAM_CHUNK_SIZE': 32,      # Streaming chunk size for memory efficiency
@@ -169,7 +159,6 @@
     'NUM_EPOCHS': 10,             # Number of training epochs
     'MAX_LENGTH': 256,            # Max token length for BERT
     'OUTPUT_DIM': 256,            # Output embedding dimension
->>>>>>> 6ae489d8
 }
 
 # ===================================================================
